import { 
  collection, 
  query, 
  orderBy, 
  onSnapshot, 
  where, 
  limit,
  QueryConstraint,
  Unsubscribe
} from 'firebase/firestore';
import { userDb } from '../config/firebase';
import { extractCityFromAddress, parseAddress } from '../utils/addressParser';

export interface UserComplaint {
  complaintId: string;
  category: string;
  city: string;
  pincode: string;
  description: string;
  createdAt: any; // Firestore Timestamp
  userId: string;
  userName: string;
  userPhone: string;
  latitude: number;
  longitude: number;
  imageUrl: string;
  // Additional fields that might be useful
  status?: string;
  priority?: string;
  department?: string;
  address?: string;
  ward?: string;
  assignedTo?: string;
  updatedAt?: any;
  // Resolution proof fields
  resolvedImageBase64?: string;
  resolvedBy?: string;
  resolvedAt?: any;
  lastUpdateNotes?: string;
}

export interface ComplaintFilters {
  category?: string;
  city?: string;
  status?: string;
  priority?: string;
  department?: string;
  dateFrom?: Date;
  dateTo?: Date;
}

export interface FetchOptions {
  limitCount?: number;
  orderByField?: string;
  orderDirection?: 'asc' | 'desc';
  filters?: ComplaintFilters;
}

/**
 * Fetches user complaints from the userApp Firestore instance
 * @param options - Configuration options for fetching complaints
 * @returns Promise<UserComplaint[]> - Array of user complaints
 */
export const fetchUserComplaints = async (options: FetchOptions = {}): Promise<UserComplaint[]> => {
  try {
    const {
      limitCount = 50,
      orderByField = 'createdAt',
      orderDirection = 'desc',
      filters = {}
    } = options;

    const complaintsRef = collection(userDb, 'complaints');
    const constraints: QueryConstraint[] = [];

    // Apply filters
    if (filters.category) {
      constraints.push(where('category', '==', filters.category));
    }
    if (filters.city) {
      constraints.push(where('city', '==', filters.city));
    }
    if (filters.status) {
      constraints.push(where('status', '==', filters.status));
    }
    if (filters.priority) {
      constraints.push(where('priority', '==', filters.priority));
    }
    if (filters.department) {
      constraints.push(where('department', '==', filters.department));
    }
    if (filters.dateFrom) {
      constraints.push(where('createdAt', '>=', filters.dateFrom));
    }
    if (filters.dateTo) {
      constraints.push(where('createdAt', '<=', filters.dateTo));
    }

    // Apply ordering and limit
    constraints.push(orderBy(orderByField, orderDirection));
    constraints.push(limit(limitCount));

    const q = query(complaintsRef, ...constraints);
    
    // For one-time fetch, we'll use getDocs instead of onSnapshot
    const { getDocs } = await import('firebase/firestore');
    const snapshot = await getDocs(q);
    
    const complaints: UserComplaint[] = [];
    
    snapshot.forEach((doc) => {
      const data = doc.data();
      
      // Extract the required fields with proper mapping
      const complaint: UserComplaint = {
        complaintId: data.complaintId || doc.id,
        category: data.category || 'Unknown',
        city: data.city || extractCityFromAddress(data.address) || data.ward || 'Unknown',
        pincode: data.pincode || parseAddress(data.address).pincode || 'Unknown',
        description: data.description || 'No description provided',
        createdAt: data.createdAt || data.timeline?.created,
        userId: data.userId || 'Unknown',
        userName: data.userName || 'Anonymous',
        userPhone: data.userPhone || 'Not provided',
        latitude: data.location?.lat || data.latitude || 0,
        longitude: data.location?.lng || data.longitude || 0,
        imageUrl: data.imageUrl || data.images?.[0] || '',
        // Additional fields
        status: data.status || 'Unknown',
        priority: data.priority || 'Unknown',
        department: data.department || 'Not assigned',
        address: data.address || 'Address not provided',
        ward: data.ward || data.city || 'Unknown',
<<<<<<< HEAD
        assignedTo: data.assignedTo || data.assignee || '',
        updatedAt: data.updatedAt || data.timeline?.lastUpdated
=======
        updatedAt: data.updatedAt || data.timeline?.lastUpdated,
        // Resolution proof fields
        resolvedImageBase64: data.resolvedImageBase64 || undefined,
        resolvedBy: data.resolvedBy || undefined,
        resolvedAt: data.resolvedAt || undefined,
        lastUpdateNotes: data.lastUpdateNotes || undefined
>>>>>>> ae2f3c6d
      };
      
      complaints.push(complaint);
    });

    console.log(`✅ Fetched ${complaints.length} user complaints`);
    return complaints;
    
  } catch (error) {
    console.error('❌ Error fetching user complaints:', error);
    throw new Error(`Failed to fetch user complaints: ${error instanceof Error ? error.message : 'Unknown error'}`);
  }
};

/**
 * Sets up a real-time listener for user complaints
 * @param callback - Function to call when complaints data changes
 * @param options - Configuration options for the listener
 * @returns Unsubscribe function to stop listening
 */
export const listenToUserComplaints = (
  callback: (complaints: UserComplaint[]) => void,
  options: FetchOptions = {}
): Unsubscribe => {
  try {
    const {
      limitCount = 50,
      orderByField = 'createdAt',
      orderDirection = 'desc',
      filters = {}
    } = options;

    const complaintsRef = collection(userDb, 'complaints');
    const constraints: QueryConstraint[] = [];

    // Apply filters
    if (filters.category) {
      constraints.push(where('category', '==', filters.category));
    }
    if (filters.city) {
      constraints.push(where('city', '==', filters.city));
    }
    if (filters.status) {
      constraints.push(where('status', '==', filters.status));
    }
    if (filters.priority) {
      constraints.push(where('priority', '==', filters.priority));
    }
    if (filters.department) {
      constraints.push(where('department', '==', filters.department));
    }
    if (filters.dateFrom) {
      constraints.push(where('createdAt', '>=', filters.dateFrom));
    }
    if (filters.dateTo) {
      constraints.push(where('createdAt', '<=', filters.dateTo));
    }

    // Apply ordering and limit
    constraints.push(orderBy(orderByField, orderDirection));
    constraints.push(limit(limitCount));

    const q = query(complaintsRef, ...constraints);
    
    const unsubscribe = onSnapshot(q, (snapshot) => {
      const complaints: UserComplaint[] = [];
      
      snapshot.forEach((doc) => {
        const data = doc.data();
        
        const complaint: UserComplaint = {
          complaintId: data.complaintId || doc.id,
          category: data.category || 'Unknown',
          city: data.city || extractCityFromAddress(data.address) || data.ward || 'Unknown',
          pincode: data.pincode || parseAddress(data.address).pincode || 'Unknown',
          description: data.description || 'No description provided',
          createdAt: data.createdAt || data.timeline?.created,
          userId: data.userId || 'Unknown',
          userName: data.userName || 'Anonymous',
          userPhone: data.userPhone || 'Not provided',
          latitude: data.location?.lat || data.latitude || 0,
          longitude: data.location?.lng || data.longitude || 0,
          imageUrl: data.imageUrl || data.images?.[0] || '',
          // Additional fields
          status: data.status || 'Unknown',
          priority: data.priority || 'Unknown',
          department: data.department || 'Not assigned',
          address: data.address || 'Address not provided',
          ward: data.ward || data.city || 'Unknown',
<<<<<<< HEAD
          assignedTo: data.assignedTo || data.assignee || '',
          updatedAt: data.updatedAt || data.timeline?.lastUpdated
=======
          updatedAt: data.updatedAt || data.timeline?.lastUpdated,
          // Resolution proof fields
          resolvedImageBase64: data.resolvedImageBase64 || undefined,
          resolvedBy: data.resolvedBy || undefined,
          resolvedAt: data.resolvedAt || undefined,
          lastUpdateNotes: data.lastUpdateNotes || undefined
>>>>>>> ae2f3c6d
        };
        
        complaints.push(complaint);
      });

      console.log(`📡 Real-time update: ${complaints.length} user complaints`);
      callback(complaints);
    }, (error) => {
      console.error('❌ Error in real-time listener:', error);
      callback([]);
    });

    return unsubscribe;
    
  } catch (error) {
    console.error('❌ Error setting up real-time listener:', error);
    throw new Error(`Failed to set up real-time listener: ${error instanceof Error ? error.message : 'Unknown error'}`);
  }
};

/**
 * Fetches a single complaint by ID
 * @param complaintId - The ID of the complaint to fetch
 * @returns Promise<UserComplaint | null> - The complaint or null if not found
 */
export const fetchUserComplaintById = async (complaintId: string): Promise<UserComplaint | null> => {
  try {
    const { getDoc, doc } = await import('firebase/firestore');
    const complaintRef = doc(userDb, 'complaints', complaintId);
    const snapshot = await getDoc(complaintRef);
    
    if (!snapshot.exists()) {
      console.log(`⚠️ Complaint with ID ${complaintId} not found`);
      return null;
    }
    
    const data = snapshot.data();
    
    const complaint: UserComplaint = {
      complaintId: data.complaintId || snapshot.id,
      category: data.category || 'Unknown',
      city: data.city || extractCityFromAddress(data.address) || data.ward || 'Unknown',
      pincode: data.pincode || parseAddress(data.address).pincode || 'Unknown',
      description: data.description || 'No description provided',
      createdAt: data.createdAt || data.timeline?.created,
      userId: data.userId || 'Unknown',
      userName: data.userName || 'Anonymous',
      userPhone: data.userPhone || 'Not provided',
      latitude: data.location?.lat || data.latitude || 0,
      longitude: data.location?.lng || data.longitude || 0,
      imageUrl: data.imageUrl || data.images?.[0] || '',
      // Additional fields
      status: data.status || 'Unknown',
      priority: data.priority || 'Unknown',
      department: data.department || 'Not assigned',
      address: data.address || 'Address not provided',
      ward: data.ward || data.city || 'Unknown',
      assignedTo: data.assignedTo || data.assignee || '',
      updatedAt: data.updatedAt || data.timeline?.lastUpdated
    };
    
    console.log(`✅ Fetched complaint ${complaintId}`);
    return complaint;
    
  } catch (error) {
    console.error(`❌ Error fetching complaint ${complaintId}:`, error);
    throw new Error(`Failed to fetch complaint: ${error instanceof Error ? error.message : 'Unknown error'}`);
  }
};

/**
 * Gets complaint statistics
 * @param filters - Optional filters to apply
 * @returns Promise<object> - Statistics about complaints
 */
export const getUserComplaintStats = async (filters: ComplaintFilters = {}): Promise<{
  total: number;
  byCategory: Record<string, number>;
  byCity: Record<string, number>;
  byStatus: Record<string, number>;
  byPriority: Record<string, number>;
}> => {
  try {
    const complaints = await fetchUserComplaints({ filters, limitCount: 1000 });
    
    const stats = {
      total: complaints.length,
      byCategory: {} as Record<string, number>,
      byCity: {} as Record<string, number>,
      byStatus: {} as Record<string, number>,
      byPriority: {} as Record<string, number>
    };
    
    complaints.forEach(complaint => {
      // Count by category
      stats.byCategory[complaint.category] = (stats.byCategory[complaint.category] || 0) + 1;
      
      // Count by city
      stats.byCity[complaint.city] = (stats.byCity[complaint.city] || 0) + 1;
      
      // Count by status
      stats.byStatus[complaint.status || 'Unknown'] = (stats.byStatus[complaint.status || 'Unknown'] || 0) + 1;
      
      // Count by priority
      stats.byPriority[complaint.priority || 'Unknown'] = (stats.byPriority[complaint.priority || 'Unknown'] || 0) + 1;
    });
    
    console.log('📊 Generated complaint statistics');
    return stats;
    
  } catch (error) {
    console.error('❌ Error generating complaint statistics:', error);
    throw new Error(`Failed to generate statistics: ${error instanceof Error ? error.message : 'Unknown error'}`);
  }
};

export default {
  fetchUserComplaints,
  listenToUserComplaints,
  fetchUserComplaintById,
  getUserComplaintStats
};<|MERGE_RESOLUTION|>--- conflicted
+++ resolved
@@ -131,17 +131,17 @@
         department: data.department || 'Not assigned',
         address: data.address || 'Address not provided',
         ward: data.ward || data.city || 'Unknown',
-<<<<<<< HEAD
+
         assignedTo: data.assignedTo || data.assignee || '',
         updatedAt: data.updatedAt || data.timeline?.lastUpdated
-=======
+
         updatedAt: data.updatedAt || data.timeline?.lastUpdated,
         // Resolution proof fields
         resolvedImageBase64: data.resolvedImageBase64 || undefined,
         resolvedBy: data.resolvedBy || undefined,
         resolvedAt: data.resolvedAt || undefined,
         lastUpdateNotes: data.lastUpdateNotes || undefined
->>>>>>> ae2f3c6d
+
       };
       
       complaints.push(complaint);
@@ -231,17 +231,17 @@
           department: data.department || 'Not assigned',
           address: data.address || 'Address not provided',
           ward: data.ward || data.city || 'Unknown',
-<<<<<<< HEAD
+
           assignedTo: data.assignedTo || data.assignee || '',
           updatedAt: data.updatedAt || data.timeline?.lastUpdated
-=======
+
           updatedAt: data.updatedAt || data.timeline?.lastUpdated,
           // Resolution proof fields
           resolvedImageBase64: data.resolvedImageBase64 || undefined,
           resolvedBy: data.resolvedBy || undefined,
           resolvedAt: data.resolvedAt || undefined,
           lastUpdateNotes: data.lastUpdateNotes || undefined
->>>>>>> ae2f3c6d
+
         };
         
         complaints.push(complaint);
